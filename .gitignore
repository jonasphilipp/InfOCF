# Byte-compiled / optimized / DLL files
__pycache__/
*.py[cod]
*$py.class

# C extensions
*.so

# Distribution / packaging
.Python
build/
develop-eggs/
dist/
downloads/
eggs/
.eggs/
lib/
lib64/
parts/
sdist/
var/
wheels/
share/python-wheels/
*.egg-info/
.installed.cfg
*.egg
MANIFEST

# PyInstaller
#  Usually these files are written by a python script from a template
#  before PyInstaller builds the exe, so as to inject date/other infos into it.
*.manifest
*.spec

# Installer logs
pip-log.txt
pip-delete-this-directory.txt

# Unit test / coverage reports
htmlcov/
.tox/
.nox/
.coverage
.coverage.*
.cache
nosetests.xml
coverage.xml
*.cover
*.py,cover
.hypothesis/
.pytest_cache/
cover/

# Translations
*.mo
*.pot

# Django stuff:
*.log
local_settings.py
db.sqlite3
db.sqlite3-journal

# Flask stuff:
instance/
.webassets-cache

# Scrapy stuff:
.scrapy

# Sphinx documentation
docs/_build/

# PyBuilder
.pybuilder/
target/

# Jupyter Notebook
.ipynb_checkpoints

# IPython
profile_default/
ipython_config.py

# pyenv
#   For a library or package, you might want to ignore these files since the code is
#   intended to run in multiple environments; otherwise, check them in:
# .python-version

# pipenv
#   According to pypa/pipenv#598, it is recommended to include Pipfile.lock in version control.
#   However, in case of collaboration, if having platform-specific dependencies or dependencies
#   having no cross-platform support, pipenv may install dependencies that don't work, or not
#   install all needed dependencies.
#Pipfile.lock

# poetry
#   Similar to Pipfile.lock, it is generally recommended to include poetry.lock in version control.
#   This is especially recommended for binary packages to ensure reproducibility, and is more
#   commonly ignored for libraries.
#   https://python-poetry.org/docs/basic-usage/#commit-your-poetrylock-file-to-version-control
#poetry.lock

# pdm
#   Similar to Pipfile.lock, it is generally recommended to include pdm.lock in version control.
#pdm.lock
#   pdm stores project-wide configurations in .pdm.toml, but it is recommended to not include it
#   in version control.
#   https://pdm.fming.dev/latest/usage/project/#working-with-version-control
.pdm.toml
.pdm-python
.pdm-build/

# PEP 582; used by e.g. github.com/David-OConnor/pyflow and github.com/pdm-project/pdm
__pypackages__/

# Celery stuff
celerybeat-schedule
celerybeat.pid

# SageMath parsed files
*.sage.py

# Environments
.env
.venv
env/
venv/
ENV/
env.bak/
venv.bak/
venv*

# Spyder project settings
.spyderproject
.spyproject

# Rope project settings
.ropeproject

# mkdocs documentation
/site

# mypy
.mypy_cache/
.dmypy.json
dmypy.json

# Pyre type checker
.pyre/

# pytype static type analyzer
.pytype/

# pyright
pyrightconfig.json

# Cython debug symbols
cython_debug/

# PyCharm
#  JetBrains specific template is maintained in a separate JetBrains.gitignore that can
#  be found at https://github.com/github/gitignore/blob/main/Global/JetBrains.gitignore
#  and can be added to the global gitignore or merged into this file.  For a more nuclear
#  option (not recommended) you can uncomment the following to ignore the entire idea folder.
#.idea/

# local helper files
*local_helper.py

# local test files
*local_test.py

# local_folder
local/

<<<<<<< HEAD
todo_preocf
test_lex_inf_comparison.py
test_system_w_comparison.py
=======
# local todo file
todo_preocf
>>>>>>> 562b46ea
<|MERGE_RESOLUTION|>--- conflicted
+++ resolved
@@ -174,11 +174,7 @@
 # local_folder
 local/
 
-<<<<<<< HEAD
+
 todo_preocf
 test_lex_inf_comparison.py
 test_system_w_comparison.py
-=======
-# local todo file
-todo_preocf
->>>>>>> 562b46ea
